--- conflicted
+++ resolved
@@ -9,13 +9,8 @@
   Op1ImmediateOffsetError,
 } from 'errors/virtualMachine';
 import { Felt } from 'primitives/felt';
-<<<<<<< HEAD
-import { Instruction, Opcode, PcUpdate, OpLogic } from './instruction';
+import { Instruction } from './instruction';
 import { Relocatable } from 'primitives/relocatable';
-=======
-import { Instruction } from './instruction';
-import { MaybeRelocatable, Relocatable } from 'primitives/relocatable';
->>>>>>> 5898ce34
 import { InstructionError } from 'errors/memory';
 
 import {
@@ -104,13 +99,8 @@
           throw new Op0Undefined();
         }
 
-<<<<<<< HEAD
         if (!isRelocatable(op0)) {
-          throw new VirtualMachineError(Op0NotRelocatable);
-=======
-        if (!Relocatable.isRelocatable(op0)) {
           throw new Op0NotRelocatable();
->>>>>>> 5898ce34
         }
         baseAddr = op0;
     }
@@ -125,13 +115,8 @@
       throw new EndOfInstructionsError();
     }
 
-<<<<<<< HEAD
     if (!isFelt(maybeEncodedInstruction)) {
-      throw new VirtualMachineError(InstructionError);
-=======
-    if (!(maybeEncodedInstruction instanceof Felt)) {
       throw new InstructionError();
->>>>>>> 5898ce34
     }
 
     const encodedInstruction = maybeEncodedInstruction.toBigInt();
@@ -332,13 +317,8 @@
       case 'op0 + op1':
         return op0.add(op1);
       case 'op0 * op1':
-<<<<<<< HEAD
         if (!isFelt(op0)) {
-          throw new VirtualMachineError(ExpectedFelt);
-=======
-        if (!Felt.isFelt(op0)) {
           throw new ExpectedFelt();
->>>>>>> 5898ce34
         }
         return op0.mul(op1);
       case 'unconstrained':
@@ -387,13 +367,8 @@
         if (operands.res === undefined) {
           throw new UnconstrainedResError();
         }
-<<<<<<< HEAD
         if (!isRelocatable(operands.res)) {
-          throw new VirtualMachineError(ExpectedRelocatable);
-=======
-        if (!Relocatable.isRelocatable(operands.res)) {
           throw new ExpectedRelocatable();
->>>>>>> 5898ce34
         }
         this.pc = operands.res;
         break;
@@ -404,13 +379,8 @@
           throw new UnconstrainedResError();
         }
 
-<<<<<<< HEAD
         if (!isFelt(operands.res)) {
-          throw new VirtualMachineError(ExpectedFelt);
-=======
-        if (!Felt.isFelt(operands.res)) {
           throw new ExpectedFelt();
->>>>>>> 5898ce34
         }
         this.pc = this.pc.add(operands.res);
         break;
@@ -427,13 +397,8 @@
           if (operands.op1 === undefined) {
             throw new InvalidOp1();
           }
-<<<<<<< HEAD
           if (!isFelt(operands.op1)) {
-            throw new VirtualMachineError(ExpectedFelt);
-=======
-          if (!Felt.isFelt(operands.op1)) {
             throw new ExpectedFelt();
->>>>>>> 5898ce34
           }
           this.pc = this.pc.add(operands.op1);
         }
@@ -473,13 +438,8 @@
         if (operands.res === undefined) {
           throw new UnconstrainedResError();
         }
-<<<<<<< HEAD
         if (!isFelt(operands.res)) {
-          throw new VirtualMachineError(ExpectedFelt);
-=======
-        if (!Felt.isFelt(operands.res)) {
           throw new ExpectedFelt();
->>>>>>> 5898ce34
         }
 
         this.ap = this.ap.add(operands.res);
